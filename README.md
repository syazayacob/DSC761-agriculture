--- conflicted
+++ resolved
@@ -5,19 +5,6 @@
 This repository hosts a machine learning project focused on predicting key agricultural metrics: **Production**, **Area harvested**, and **Yield**. It includes data processing, exploratory data analysis (EDA), model training, evaluation, and a Streamlit application for interactive predictions and historical data visualization.
 
 ## 📁 Folder Structure
-<<<<<<< HEAD
-<<<<<<< HEAD
-crop-prediction-system/                                               ├── data/
-=======
-DSX761-agriculture/
-├── data/
->>>>>>> 64ee43eba6fd5523ef1b350b86bdb3c4920e9b1e
-│   ├── crop1.csv                     # Raw input dataset
-│   └── improve/                      # Processed data outputs
-│       ├── crop1_clean.csv
-│       └── crop_data_pivot_log.csv
-│       └── crop_data_pivot.csv
-=======
 ```plaintext
 DSX761-agriculture/
 ├── data/
@@ -26,7 +13,6 @@
 │ ├── crop1_clean.csv
 │ ├── crop_data_pivot_log.csv
 │ └── crop_data_pivot.csv
->>>>>>> 5a1c31b5
 ├── models/
 │ └── improve/ # Trained model files (.h5 for ANN, .pkl for others)
 │ ├── Production_ANN.h5
